package org.onlab.onos.net.device.impl;

import static com.google.common.base.Preconditions.checkNotNull;
import static org.onlab.onos.net.device.DeviceEvent.Type.DEVICE_MASTERSHIP_CHANGED;
import static org.slf4j.LoggerFactory.getLogger;

import java.util.List;

import org.apache.felix.scr.annotations.Activate;
import org.apache.felix.scr.annotations.Component;
import org.apache.felix.scr.annotations.Deactivate;
import org.apache.felix.scr.annotations.Reference;
import org.apache.felix.scr.annotations.ReferenceCardinality;
import org.apache.felix.scr.annotations.Service;
import org.onlab.onos.cluster.ClusterService;
import org.onlab.onos.cluster.MastershipEvent;
import org.onlab.onos.cluster.MastershipListener;
import org.onlab.onos.cluster.MastershipService;
import org.onlab.onos.cluster.MastershipTermService;
import org.onlab.onos.cluster.MastershipTerm;
import org.onlab.onos.cluster.NodeId;
import org.onlab.onos.event.AbstractListenerRegistry;
import org.onlab.onos.event.EventDeliveryService;
import org.onlab.onos.net.Device;
import org.onlab.onos.net.DeviceId;
import org.onlab.onos.net.MastershipRole;
import org.onlab.onos.net.Port;
import org.onlab.onos.net.PortNumber;
import org.onlab.onos.net.device.DeviceAdminService;
import org.onlab.onos.net.device.DeviceDescription;
import org.onlab.onos.net.device.DeviceEvent;
import org.onlab.onos.net.device.DeviceListener;
import org.onlab.onos.net.device.DeviceProvider;
import org.onlab.onos.net.device.DeviceProviderRegistry;
import org.onlab.onos.net.device.DeviceProviderService;
import org.onlab.onos.net.device.DeviceService;
import org.onlab.onos.net.device.DeviceStore;
import org.onlab.onos.net.device.DeviceStoreDelegate;
import org.onlab.onos.net.device.PortDescription;
import org.onlab.onos.net.provider.AbstractProviderRegistry;
import org.onlab.onos.net.provider.AbstractProviderService;
import org.onlab.onos.store.ClockProviderService;
import org.slf4j.Logger;

/**
 * Provides implementation of the device SB &amp; NB APIs.
 */
@Component(immediate = true)
@Service
public class DeviceManager
    extends AbstractProviderRegistry<DeviceProvider, DeviceProviderService>
    implements DeviceService, DeviceAdminService, DeviceProviderRegistry {

    private static final String DEVICE_ID_NULL = "Device ID cannot be null";
    private static final String PORT_NUMBER_NULL = "Port number cannot be null";
    private static final String DEVICE_DESCRIPTION_NULL = "Device description cannot be null";
    private static final String PORT_DESCRIPTION_NULL = "Port description cannot be null";
    private static final String ROLE_NULL = "Role cannot be null";

    private final Logger log = getLogger(getClass());

    protected final AbstractListenerRegistry<DeviceEvent, DeviceListener> listenerRegistry =
            new AbstractListenerRegistry<>();

    private final DeviceStoreDelegate delegate = new InternalStoreDelegate();

    private final MastershipListener mastershipListener = new InternalMastershipListener();

    @Reference(cardinality = ReferenceCardinality.MANDATORY_UNARY)
    protected DeviceStore store;

    @Reference(cardinality = ReferenceCardinality.MANDATORY_UNARY)
    protected EventDeliveryService eventDispatcher;

    @Reference(cardinality = ReferenceCardinality.MANDATORY_UNARY)
    protected ClusterService clusterService;

    @Reference(cardinality = ReferenceCardinality.MANDATORY_UNARY)
    protected MastershipService mastershipService;

    protected MastershipTermService termService;

    @Reference(cardinality = ReferenceCardinality.MANDATORY_UNARY)
    protected ClockProviderService clockProviderService;

    @Activate
    public void activate() {
        store.setDelegate(delegate);
        eventDispatcher.addSink(DeviceEvent.class, listenerRegistry);
        mastershipService.addListener(mastershipListener);
        termService = mastershipService.requestTermService();
        log.info("Started");
    }

    @Deactivate
    public void deactivate() {
        store.unsetDelegate(delegate);
        mastershipService.removeListener(mastershipListener);
        eventDispatcher.removeSink(DeviceEvent.class);
        log.info("Stopped");
    }

    @Override
    public int getDeviceCount() {
        return store.getDeviceCount();
    }

    @Override
    public Iterable<Device> getDevices() {
        return store.getDevices();
    }

    @Override
    public Device getDevice(DeviceId deviceId) {
        checkNotNull(deviceId, DEVICE_ID_NULL);
        return store.getDevice(deviceId);
    }

    @Override
    public MastershipRole getRole(DeviceId deviceId) {
        checkNotNull(deviceId, DEVICE_ID_NULL);
        return mastershipService.getLocalRole(deviceId);
    }

    @Override
    public List<Port> getPorts(DeviceId deviceId) {
        checkNotNull(deviceId, DEVICE_ID_NULL);
        return store.getPorts(deviceId);
    }

    @Override
    public Port getPort(DeviceId deviceId, PortNumber portNumber) {
        checkNotNull(deviceId, DEVICE_ID_NULL);
        checkNotNull(portNumber, PORT_NUMBER_NULL);
        return store.getPort(deviceId, portNumber);
    }

    @Override
    public boolean isAvailable(DeviceId deviceId) {
        checkNotNull(deviceId, DEVICE_ID_NULL);
        return store.isAvailable(deviceId);
    }

    // Applies the specified role to the device; ignores NONE
    private void applyRole(DeviceId deviceId, MastershipRole newRole) {
        if (newRole.equals(MastershipRole.NONE)) {
            Device device = store.getDevice(deviceId);
            // FIXME: Device might not be there yet. (eventual consistent)
            if (device == null) {
                return;
            }
            DeviceProvider provider = getProvider(device.providerId());
            if (provider != null) {
                provider.roleChanged(device, newRole);
            }
            post(new DeviceEvent(DEVICE_MASTERSHIP_CHANGED, device));
        }
    }

    @Override
    public void removeDevice(DeviceId deviceId) {
        checkNotNull(deviceId, DEVICE_ID_NULL);
        DeviceEvent event = store.removeDevice(deviceId);
        if (event != null) {
            log.info("Device {} administratively removed", deviceId);
            post(event);
        }
    }

    @Override
    public void addListener(DeviceListener listener) {
        listenerRegistry.addListener(listener);
    }

    @Override
    public void removeListener(DeviceListener listener) {
        listenerRegistry.removeListener(listener);
    }

    @Override
    protected DeviceProviderService createProviderService(
            DeviceProvider provider) {
        return new InternalDeviceProviderService(provider);
    }

    // Personalized device provider service issued to the supplied provider.
    private class InternalDeviceProviderService
    extends AbstractProviderService<DeviceProvider>
    implements DeviceProviderService {

        InternalDeviceProviderService(DeviceProvider provider) {
            super(provider);
        }

        @Override
        public void deviceConnected(DeviceId deviceId,
                DeviceDescription deviceDescription) {
            checkNotNull(deviceId, DEVICE_ID_NULL);
            checkNotNull(deviceDescription, DEVICE_DESCRIPTION_NULL);
            checkValidity();

            log.info("Device {} connected", deviceId);
            // check my Role
            MastershipRole role = mastershipService.requestRoleFor(deviceId);

            if (role != MastershipRole.MASTER) {
                // TODO: Do we need to explicitly tell the Provider that
                // this instance is no longer the MASTER? probably not
                return;
            }

            MastershipTerm term = mastershipService.requestTermService()
                    .getMastershipTerm(deviceId);
            if (!term.master().equals(clusterService.getLocalNode().id())) {
                // lost mastership after requestRole told this instance was MASTER.
                return;
            }
            // tell clock provider if this instance is the master
            clockProviderService.setMastershipTerm(deviceId, term);

            DeviceEvent event = store.createOrUpdateDevice(provider().id(),
                    deviceId, deviceDescription);

<<<<<<< HEAD
            if (event != null) {
                log.info("Device {} connected", deviceId);
                provider().roleChanged(event.subject(),
                        mastershipService.requestRoleFor(deviceId));
=======
            // If there was a change of any kind, tell the provider
            // that this instance is the master.
            // Note: event can be null, if mastership was lost between
            // roleRequest and store update calls.
            if (event != null) {
                // TODO: Check switch reconnected case. Is it assured that
                //       event will never be null?
                //       Could there be a situation MastershipService told this
                //       instance is the new Master, but
                //       event returned from the store is null?

                // TODO: Confirm: Mastership could be lost after requestRole
                //       and createOrUpdateDevice call.
                //       In that case STANDBY node can
                //       claim itself to be master against the Device.
                //       Will the Node, chosen by the MastershipService, retry
                //       to get the MASTER role when that happen?

                // FIXME: 1st argument should be deviceId, to allow setting
                //        certain roles even if the store returned null.
                provider().roleChanged(event.subject(), role);
>>>>>>> f10fcf68
                post(event);
            }
        }

        @Override
        public void deviceDisconnected(DeviceId deviceId) {
            checkNotNull(deviceId, DEVICE_ID_NULL);
            checkValidity();

            // FIXME: only the MASTER should be marking off-line in normal cases,
            // but if I was the last STANDBY connection, etc. and no one else
            // was there to mark the device offline, this instance may need to
            // temporarily request for Master Role and mark offline.
            if (!mastershipService.getLocalRole(deviceId).equals(MastershipRole.MASTER)) {
                log.debug("Device {} disconnected, but I am not the master", deviceId);
                return;
            }
            DeviceEvent event = store.markOffline(deviceId);
            //we're no longer capable of being master or a candidate.
            mastershipService.relinquishMastership(deviceId);

<<<<<<< HEAD
=======
            mastershipService.relinquishMastership(deviceId);

            //we're no longer capable of mastership.
>>>>>>> f10fcf68
            if (event != null) {
                log.info("Device {} disconnected", deviceId);
                post(event);
            }
        }

        @Override
        public void updatePorts(DeviceId deviceId,
                List<PortDescription> portDescriptions) {
            checkNotNull(deviceId, DEVICE_ID_NULL);
            checkNotNull(portDescriptions,
                    "Port descriptions list cannot be null");
            checkValidity();
            this.provider().id();
            List<DeviceEvent> events = store.updatePorts(this.provider().id(),
                    deviceId, portDescriptions);
            for (DeviceEvent event : events) {
                post(event);
            }
        }

        @Override
        public void portStatusChanged(DeviceId deviceId,
                PortDescription portDescription) {
            checkNotNull(deviceId, DEVICE_ID_NULL);
            checkNotNull(portDescription, PORT_DESCRIPTION_NULL);
            checkValidity();
            DeviceEvent event = store.updatePortStatus(this.provider().id(),
                    deviceId, portDescription);
            if (event != null) {
                log.info("Device {} port {} status changed", deviceId, event
                        .port().number());
                post(event);
            }
        }

        @Override
        public void unableToAssertRole(DeviceId deviceId, MastershipRole role) {
            // FIXME: implement response to this notification
            log.warn("Failed to assert role [{}] onto Device {}", role,
                    deviceId);
            if (role == MastershipRole.MASTER) {
                mastershipService.relinquishMastership(deviceId);
            }
        }
    }

    // Posts the specified event to the local event dispatcher.
    private void post(DeviceEvent event) {
        if (event != null && eventDispatcher != null) {
            eventDispatcher.post(event);
        }
    }

    // Intercepts mastership events
    private class InternalMastershipListener implements MastershipListener {

        @Override
        public void event(MastershipEvent event) {
<<<<<<< HEAD
            DeviceId did = event.subject();
            if (isAvailable(did)) {
                if (event.master().equals(clusterService.getLocalNode().id())) {
                    MastershipTerm term = termService.getMastershipTerm(did);
                    clockService.setMastershipTerm(did, term);
                    applyRole(did, MastershipRole.MASTER);
                } else {
                    applyRole(did, MastershipRole.STANDBY);
                }
=======
            final NodeId myNodeId = clusterService.getLocalNode().id();
            if (myNodeId.equals(event.master())) {

                MastershipTerm term = mastershipService.requestTermService()
                        .getMastershipTerm(event.subject());

                if (term.master().equals(myNodeId)) {
                    // only set the new term if I am the master
                    clockProviderService.setMastershipTerm(event.subject(), term);
                }

                applyRole(event.subject(), MastershipRole.MASTER);
>>>>>>> f10fcf68
            } else {
                //device dead to node, give up
                mastershipService.relinquishMastership(did);
                applyRole(did, MastershipRole.STANDBY);
            }
        }
    }

    // Store delegate to re-post events emitted from the store.
    private class InternalStoreDelegate
    implements DeviceStoreDelegate {
        @Override
        public void notify(DeviceEvent event) {
            post(event);
        }
    }
}<|MERGE_RESOLUTION|>--- conflicted
+++ resolved
@@ -221,12 +221,6 @@
             DeviceEvent event = store.createOrUpdateDevice(provider().id(),
                     deviceId, deviceDescription);
 
-<<<<<<< HEAD
-            if (event != null) {
-                log.info("Device {} connected", deviceId);
-                provider().roleChanged(event.subject(),
-                        mastershipService.requestRoleFor(deviceId));
-=======
             // If there was a change of any kind, tell the provider
             // that this instance is the master.
             // Note: event can be null, if mastership was lost between
@@ -248,7 +242,6 @@
                 // FIXME: 1st argument should be deviceId, to allow setting
                 //        certain roles even if the store returned null.
                 provider().roleChanged(event.subject(), role);
->>>>>>> f10fcf68
                 post(event);
             }
         }
@@ -270,12 +263,6 @@
             //we're no longer capable of being master or a candidate.
             mastershipService.relinquishMastership(deviceId);
 
-<<<<<<< HEAD
-=======
-            mastershipService.relinquishMastership(deviceId);
-
-            //we're no longer capable of mastership.
->>>>>>> f10fcf68
             if (event != null) {
                 log.info("Device {} disconnected", deviceId);
                 post(event);
@@ -335,30 +322,21 @@
 
         @Override
         public void event(MastershipEvent event) {
-<<<<<<< HEAD
-            DeviceId did = event.subject();
+            final DeviceId did = event.subject();
             if (isAvailable(did)) {
-                if (event.master().equals(clusterService.getLocalNode().id())) {
+                final NodeId myNodeId = clusterService.getLocalNode().id();
+
+                if (myNodeId.equals(event.master())) {
                     MastershipTerm term = termService.getMastershipTerm(did);
-                    clockService.setMastershipTerm(did, term);
+
+                    if (term.master().equals(myNodeId)) {
+                        // only set the new term if I am the master
+                        clockProviderService.setMastershipTerm(did, term);
+                    }
                     applyRole(did, MastershipRole.MASTER);
                 } else {
                     applyRole(did, MastershipRole.STANDBY);
                 }
-=======
-            final NodeId myNodeId = clusterService.getLocalNode().id();
-            if (myNodeId.equals(event.master())) {
-
-                MastershipTerm term = mastershipService.requestTermService()
-                        .getMastershipTerm(event.subject());
-
-                if (term.master().equals(myNodeId)) {
-                    // only set the new term if I am the master
-                    clockProviderService.setMastershipTerm(event.subject(), term);
-                }
-
-                applyRole(event.subject(), MastershipRole.MASTER);
->>>>>>> f10fcf68
             } else {
                 //device dead to node, give up
                 mastershipService.relinquishMastership(did);
